--- conflicted
+++ resolved
@@ -2,8 +2,10 @@
 use serenity::http::Http;
 use serenity::model::id::ChannelId;
 use std::fs;
+use std::io::Write;
 use std::fs::File;
 use std::io::Read;
+use std::path::Path;
 use std::process::Command;
 use std::str;
 use std::sync::Arc;
@@ -30,7 +32,7 @@
         Some("!zoya") => println!("{}", include_str!("../assets/zoya.txt")),
         Some("!discord") => println!("https://discord.gg/UyrsFX7N"),
         Some("!nothing") => nothing(&http).await,
-        Some("!code") => save_code_format(&content),
+        Some("!code") => save_code_format(&http, &content).await,
         _ => {}
     }
 }
@@ -38,16 +40,27 @@
 async fn nothing(http: &Arc<Http>) {
     println!("nothing received");
     let id: u64 = 805839708198404106;
-    let _ = ChannelId(id).say(http, "DOES THIS WORK?").await;
+    let _ = ChannelId(id).say(http, "This does nothing").await;
 }
 
-fn save_code_format(message: &str) {
+async fn send_code_discord(http: &Arc<Http>, code_file:&Path) {
+    let code_ex = fs::read_to_string(code_file).expect("nop you nop read file");
+    let id: u64 = 805839708198404106;
+    let _ = ChannelId(id).say(http, code_ex).await;
+}
+
+async fn save_code_format(http: &Arc<Http>, message:&str) {
     let path = "chat_code.rs";
-    let _ = File::create(path);
-    fs::write(path, message).expect("Unable to write");
+    let mut file_path = File::create(path).unwrap();
+    write!(file_path, "```rs\n").expect("not able to write");
+    write!(file_path, "{}", message).expect("not able to write");
+
     let mut tidy = Command::new("rustfmt");
     tidy.arg(path);
     tidy.status().expect("not working");
+    write!(file_path, "```").expect("not able to write");
+    let path = Path::new(path);
+    send_code_discord(http, path).await;
 }
 
 #[tokio::main]
@@ -61,10 +74,6 @@
     let http = Arc::new(Http::new_with_token(&token));
 
     // default configuration is to join chat as anonymous.
-<<<<<<< HEAD
-    discord_commands::init_discord_bot().await;
-=======
->>>>>>> 871a92fe
     let config = ClientConfig::default();
     let (mut incoming_messages, client) =
         TwitchIRCClient::<TCPTransport, StaticLoginCredentials>::new(config);
@@ -82,7 +91,7 @@
     });
 
     // join a channel
-    client.join("stuck_overflow".to_owned());
+    client.join("fisken_ai".to_owned());
 
     discord_commands::init_discord_bot(Arc::clone(&http), &token).await;
     // keep the tokio executor alive.

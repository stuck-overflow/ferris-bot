mod queue_manager;
mod token_storage;
mod word_stonks;

use giphy_api::Giphy;
use itertools::join;
use log::{debug, trace, LevelFilter};
use obws::{
    requests::{SceneItemRender, SourceSettings},
    Client,
};
use queue_manager::QueueManager;
use queue_manager::QueueManagerJoinError;
use queue_manager::QueueManagerLeaveError;
use serde::Deserialize;
use serde_json::json;
use simple_logger::SimpleLogger;
use std::{fs, str};
use std::{sync::Mutex, time::Duration};
use structopt::StructOpt;
use token_storage::CustomTokenStorage;
use tokio_compat_02::FutureExt;
use twitch_api2::helix::subscriptions::GetBroadcasterSubscriptionsRequest;
use twitch_api2::helix::users::GetUsersRequest;
use twitch_api2::twitch_oauth2::Scope;
use twitch_api2::TwitchClient;
use twitch_irc::login::{RefreshingLoginCredentials, TokenStorage};
use twitch_irc::message::Badge;
use twitch_irc::message::{PrivmsgMessage, ServerMessage};
use twitch_irc::{ClientConfig, TCPTransport, TwitchIRCClient};
use word_stonks::{GuessResult, WordStonksGame};

#[derive(Clone, Deserialize)]
struct FerrisBotConfig {
    twitch: TwitchConfig,
    queue_manager: QueueManagerConfig,
}

#[derive(Clone, Deserialize)]
struct TwitchConfig {
    token_filepath: String,
    login_name: String,
    channel_name: String,
    client_id: String,
    secret: String,
}

#[derive(Clone, Deserialize)]
struct QueueManagerConfig {
    capacity: usize,
    queue_storage: String,
}

// Command-line arguments for the tool.
#[derive(StructOpt)]
struct Cli {
    /// Log level
    #[structopt(short, long, case_insensitive = true, default_value = "INFO")]
    log_level: LevelFilter,

    /// Twitch credential files.
    #[structopt(short, long, default_value = "ferrisbot.toml")]
    config_file: String,
}

#[tokio::main]
pub async fn main() {
    let args = Cli::from_args();
    SimpleLogger::new()
        .with_level(args.log_level)
        .init()
        .unwrap();

    let config = fs::read_to_string(args.config_file).unwrap();
    let config: FerrisBotConfig = toml::from_str(&config).unwrap();

    let mut token_storage = CustomTokenStorage {
        token_checkpoint_file: config.twitch.token_filepath.clone(),
    };

    // If we have some errors while loading the stored token, e.g. if we never
    // stored one before or it's unparsable, go through the authentication
    // workflow.
    if let Err(_) = token_storage.load_token().await {
        let user_token = twitch_oauth2_auth_flow::auth_flow(
            &config.twitch.client_id,
            &config.twitch.secret,
            Some(vec![
                Scope::ChannelReadSubscriptions,
                Scope::ChatEdit,
                Scope::ChatRead,
            ]),
        );
        token_storage
            .write_twitch_oauth2_user_token(
                &user_token,
                Some(oauth2::ClientSecret::new(config.twitch.secret.clone())),
            )
            .unwrap();
    }

    let irc_config = ClientConfig::new_simple(RefreshingLoginCredentials::new(
        config.twitch.login_name.clone(),
        config.twitch.client_id.clone(),
        config.twitch.secret.clone(),
        token_storage.clone(),
    ));

    let (mut incoming_messages, twitch_irc_client) =
        TwitchIRCClient::<TCPTransport, _>::new(irc_config);

    let mut context = Context {
        ferris_bot_config: config.clone(),
        queue_manager: Mutex::new(QueueManager::new(
            config.queue_manager.capacity,
            &config.queue_manager.queue_storage,
        )),
        twitch_irc_client,
        token_storage,
        word_stonks_game: None,
    };

    // join a channel
    context
        .twitch_irc_client
        .join(config.twitch.channel_name.to_owned());

    let join_handle = tokio::spawn(async move {
        while let Some(message) = incoming_messages.recv().await {
            trace!("{:?}", message);
            match message {
                ServerMessage::Privmsg(msg) => {
                    if let Some(cmd) = TwitchCommand::parse_msg(&msg) {
                        cmd.handle(msg, &mut context).await;
                    }
                }
                _ => continue,
            }
        }
    });

    // keep the tokio executor alive.
    // If you return instead of waiting the background task will exit.
    join_handle.await.unwrap();
}

async fn is_user_subscriber(ctx: &Context, user: &str, badges: &Vec<Badge>) -> bool {
    for b in badges {
        if b.name == "founder" || b.name == "subscriber" {
            return true;
        }
    }
    let client = surf::Client::new();
    let twitch_api_client = TwitchClient::with_client(client);
    let token = &ctx.token_storage;
    let token = token.load_twitch_oauth2_user_token().unwrap();
    debug!("{:?}", token);

    let req = GetUsersRequest::builder()
        .login(vec![ctx.ferris_bot_config.twitch.login_name.clone()])
        .build();
    let req = twitch_api_client.helix.req_get(req, &token).await.unwrap();
    let broadcaster = req.data.get(0).unwrap();
    let req = GetBroadcasterSubscriptionsRequest::builder()
        .broadcaster_id(broadcaster.id.clone())
        .user_id(vec![user.to_owned()])
        .build();
    debug!("{:?}", req);
    let req = tokio::spawn(async move { twitch_api_client.helix.req_get(req, &token).await })
        .await
        .unwrap();
    debug!("{:?}", req);

    match req {
        Ok(r) => r.data.len() != 0,
        Err(_) => false,
    }
}
struct Context {
    ferris_bot_config: FerrisBotConfig,
    twitch_irc_client:
        TwitchIRCClient<TCPTransport, RefreshingLoginCredentials<CustomTokenStorage>>,
    queue_manager: Mutex<QueueManager>,
    token_storage: CustomTokenStorage,
    word_stonks_game: Option<WordStonksGame>,
}

#[derive(Debug, PartialEq)]
enum TwitchCommand {
    Join,
    Queue,
    Leave,
    Next,
    Kick,
    Switch,
    Gif,
    Sound,
    ReplyWith(&'static str),
    Broadcast(&'static str),
    WordGuess,
    WordStonks,
}

impl TwitchCommand {
    async fn handle(self, msg: PrivmsgMessage, ctx: &mut Context) {
        match self {
            TwitchCommand::Join => {
                debug!("Join received");

                let user_type = if is_user_subscriber(&ctx, &msg.sender.login, &msg.badges).await {
                    queue_manager::UserType::Subscriber
                } else {
                    queue_manager::UserType::Default
                };
                let result = ctx
                    .queue_manager
                    .lock()
                    .unwrap()
                    .join(&msg.sender.login, user_type);

                let message: &str;
                match result {
                    Err(QueueManagerJoinError::QueueFull) => message = "The Queue is full",
                    Err(QueueManagerJoinError::UserAlreadyInQueue) => {
                        message = "You have already joined the queue"
                    }
                    Ok(()) => message = "Successfully joined the queue",
                }

                ctx.twitch_irc_client
                    .say(
                        msg.channel_login,
                        format!("@{}: {}", &msg.sender.login, message),
                    )
                    .await
                    .unwrap();
            }
            TwitchCommand::Queue => {
                let reply = {
                    let queue_manager = ctx.queue_manager.lock().unwrap();
                    join(queue_manager.queue(), ", ")
                };
                ctx.twitch_irc_client
                    .say(
                        msg.channel_login,
                        format!("@{}: Current queue: {}", msg.sender.login, reply),
                    )
                    .await
                    .unwrap();
            }

            TwitchCommand::ReplyWith(reply) => {
                ctx.twitch_irc_client
                    .say(
                        msg.channel_login,
                        format!("@{}: {}", msg.sender.login, reply),
                    )
                    .await
                    .unwrap();
            }

            TwitchCommand::Broadcast(message) => {
                ctx.twitch_irc_client
                    .say(msg.channel_login, message.to_owned())
                    .await
                    .unwrap();
            }

            TwitchCommand::Leave => {
                let result = ctx.queue_manager.lock().unwrap().leave(&msg.sender.login);

                let message: &str;
                match result {
                    Err(QueueManagerLeaveError::UserNotInQueue) => message = "User is not in queue",
                    Ok(()) => message = "Successfully left the Queue",
                }

                ctx.twitch_irc_client
                    .say(
                        msg.channel_login,
                        format!("@{}: {}", &msg.sender.login, message),
                    )
                    .await
                    .unwrap();
            }
            TwitchCommand::Next => {
                if &msg.sender.login != &ctx.ferris_bot_config.twitch.channel_name {
                    return;
                }
                let result = ctx.queue_manager.lock().unwrap().next();

                let message = match result {
                    Some(next_user) => format!("@{} is the next user to play!", next_user),
                    None => "There are no users in the queue".to_owned(),
                };

                ctx.twitch_irc_client
                    .say(
                        msg.channel_login,
                        format!("@{}: {}", &msg.sender.login, message),
                    )
                    .await
                    .unwrap();
            }

            TwitchCommand::Gif => {
                let query = &msg.message_text[4..].trim();
                if query.len() == 0 {
                    ctx.twitch_irc_client
                        .say(
                            msg.channel_login,
                            format!(
                                "@{}: {}",
                                &msg.sender.login,
                                "Enter a word to search for a gif".to_owned()
                            ),
                        )
                        .await
                        .unwrap();
                    return;
                }
                let giphy_client = Giphy::new("PDSuxBTQGbKcGVpLvNTN8ZGDfjYP6LcG");
                let gif = giphy_client.search_gifs(query, 5, "pg-13").compat().await;
                if let Err(e) = gif {
                    println!("error {}", e);
                    return;
                }
                let gif = gif.unwrap();
                if gif.len() == 0 {
                    ctx.twitch_irc_client
                        .say(
                            msg.channel_login,
                            format!("@{}: No results for query: {}", &msg.sender.login, query),
                        )
                        .await
                        .unwrap();
                    return;
                }
                let gif = &gif[0].url;
                // Connect to the OBS instance through obs-websocket.
                let client = Client::connect("localhost", 4444).await.unwrap();

                // Optionally log-in (if enabled in obs-websocket) to allow other APIs and receive events.
                client.login(Some("stucker")).await.unwrap();

                // Get a list of available scenes and print them out.
                //let scene = client.scenes().get_current_scene().await.unwrap();
                let sources = client.sources();
                let gifitem = sources
                    .get_source_settings::<serde_json::Value>("GifBot", None)
                    .await;
                if let Err(e) = gifitem {
                    println!("Can't find GifBot source: {}", e);
                    return;
                }
                dbg!(&gifitem);
                //https://media.giphy.com/media/g7GKcSzwQfugw/giphy.gif
                //https://giphy.com/gifs/rick-roll-g7GKcSzwQfugw
                //https://giphy.com/gifs/g7GKcSzwQfugw
                let settings = gifitem.unwrap();

                let media = gif.rsplit("/").next().unwrap();
                let media = media.rsplit("-").next().unwrap();
                let media_url = format!("https://i.giphy.com/media/{}/giphy.webp", media);
                if let Err(e) = sources
                    .set_source_settings::<serde_json::Value>(SourceSettings {
                        source_name: &settings.source_name,
                        source_type: Some(&settings.source_type),
                        source_settings: &json!({ "url": media_url }),
                    })
                    .await
                {
                    println!("Error while setting source settings: {}", e);
                }
                let scene = client.scenes().get_current_scene().await.unwrap();

                let gif_bot = scene.sources.iter().find(|item| item.name == "GifBot");
                if let None = gif_bot {
                    return;
                }

                let scene_item_render = SceneItemRender {
                    scene_name: None,
                    source: "GifBot",
                    item: None,
                    render: true,
                };
                if let Err(_) = client
                    .scene_items()
                    .set_scene_item_render(scene_item_render)
                    .await
                {
                    return;
                }
                tokio::time::sleep(Duration::from_secs(5)).await;

                let sources = client.sources();
                let gifitem = sources
                    .get_source_settings::<serde_json::Value>("GifBot", None)
                    .await;
                if let Err(e) = gifitem {
                    eprintln!("Can't find GifBot source: {}", e);
                    return;
                }
                eprintln!("gifitem after sleep {:?}", gifitem);

                let source_settings = gifitem.unwrap().source_settings;

                let url = source_settings.get("url");
                if let None = url {
                    eprintln!("No url attribute found: {:?}", url);
                    return;
                }
                let url = url.unwrap();
                if url.is_string() {
                    if url.as_str().unwrap() != media_url {
                        return;
                    }
                }
                let scene_item_render = SceneItemRender {
                    scene_name: None,
                    source: "GifBot",
                    item: None,
                    render: false,
                };
                if let Err(_) = client
                    .scene_items()
                    .set_scene_item_render(scene_item_render)
                    .await
                {
                    return;
                }
            }

            TwitchCommand::Switch => {
                // Connect to the OBS instance through obs-websocket.
                let client = Client::connect("localhost", 4444).await.unwrap();

                // Optionally log-in (if enabled in obs-websocket) to allow other APIs and receive events.
                client.login(Some("stucker")).await.unwrap();

                // Get a list of available scenes and print them out.
                let scene = client.scenes().get_current_scene().await.unwrap();

                let next_scene = match scene.name.as_str() {
                    "_STUCK_Live" => "_STUCK_Live_Ed",
                    "_STUCK_Live_Ed" => "_STUCK_Live",
                    _ => return,
                };

                let set_scene = client.scenes().set_current_scene(next_scene).await;
                if let Err(e) = set_scene {
                    eprintln!("Error while changing scene: {}", e);
                    return;
                }
                ctx.twitch_irc_client
                    .say(
                        msg.channel_login,
                        format!(
                            "Screen switched to {}",
                            if next_scene == "_STUCK_Live_Ed" {
                                "Fisken"
                            } else {
                                "Satu"
                            }
                        ),
                    )
                    .await
                    .unwrap();
            }

            TwitchCommand::Sound => {
                let query = &msg.message_text[6..].trim();
                let directory = "/home/ed/obs/audio/";
                let sound = match query.to_lowercase().as_str() {
                    "pizza" => "pizza.mp3",
                    "horn" => "horn.mp3",
                    "waa" => "waa.mp3",
                    "wine" => "wine.mp3",
                    "go" => "go.mp3",
                    _ => {
                        ctx.twitch_irc_client
                            .say(
                                msg.channel_login,
                                format!(
                                    "@{}: {}",
                                    &msg.sender.login,
                                    "Enter a sound to play - Pizza, Horn, Waa, Wine, Go".to_owned()
                                ),
                            )
                            .await
                            .unwrap();
                        return;
                    }
                };

                let file_path = format!("{}{}", directory, sound);
                // Connect to the OBS instance through obs-websocket.
                let client = Client::connect("localhost", 4444).await.unwrap();

                // Optionally log-in (if enabled in obs-websocket) to allow other APIs and receive events.
                client.login(Some("stucker")).await.unwrap();

                // Get a list of available scenes and print them out.
                //let scene = client.scenes().get_current_scene().await.unwrap();
                let sources = client.sources();
                let audio_source = sources
                    .get_source_settings::<serde_json::Value>("Audio_Source", None)
                    .await;
                if let Err(e) = audio_source {
                    println!("Can't find Audio_Source source: {}", e);
                    return;
                }
                dbg!(&audio_source);
                let settings = audio_source.unwrap();
                if let Err(e) = sources
                    .set_source_settings::<serde_json::Value>(SourceSettings {
                        source_name: &settings.source_name,
                        source_type: Some(&settings.source_type),
                        source_settings: &json!({ "local_file": file_path }),
                    })
                    .await
                {
                    println!("Error while setting source settings: {}", e);
                }
                let scene = client.scenes().get_current_scene().await.unwrap();

                let audio_source = scene.sources.iter().find(|item| item.name == "Audio_Source");
                if let None = audio_source {
                    return;
                }

                // let scene_item_render = SceneItemRender {
                //     scene_name: None,
                //     source: "Audio_Source",
                //     item: None,
                //     render: false,
                // };
                // if let Err(_) = client
                //     .scene_items()
                //     .set_scene_item_render(scene_item_render)
                //     .await
                // {
                //     return;
                // }
                let scene_item_render = SceneItemRender {
                    scene_name: None,
                    source: "Audio_Source",
                    item: None,
                    render: true,
                };
                if let Err(_) = client
                    .scene_items()
                    .set_scene_item_render(scene_item_render)
                    .await
                {
                    return;
                }
            }
            TwitchCommand::Kick => {
                if &msg.sender.login != &ctx.ferris_bot_config.twitch.channel_name {
                    return;
                }
                let first_word = &msg.message_text[5..].trim().split(" ").next();
                let message = match first_word {
                    None => "Please specify which user to kick".to_owned(),
                    Some(word) => {
                        let user = word.trim_start_matches("@").to_lowercase();
                        let result = ctx.queue_manager.lock().unwrap().kick(&user);
                        match result {
                            Err(QueueManagerLeaveError::UserNotInQueue) => {
                                format!("User {} is not in queue", user)
                            }
                            Ok(()) => format!("User {} successfully left the Queue", user),
                        }
                    }
                };

                ctx.twitch_irc_client
                    .say(
                        msg.channel_login,
                        format!("@{}: {}", &msg.sender.login, message),
                    )
                    .await
                    .unwrap();
            }
            TwitchCommand::WordStonks => {
                let message = match &ctx.word_stonks_game {
                    None => {
                        let game = WordStonksGame::new(include_str!("../assets/words.txt"));
                        let interval = game.current_word_interval();
                        let message = format!(
                            "@{} wants to play WordStonks! Guess the hidden word with !wordguess <your_guess> . The hidden word is between {} and {}",
                            &msg.sender.login, interval.lower_bound, interval.upper_bound);
                        ctx.word_stonks_game = Some(game);
                        message
                    }
                    Some(game) => {
                        let interval = game.current_word_interval();
                        format!("@{} WordStonks game is in progress! Guess the hidden word with !wordguess <your_guess> . The current hidden word is between {} and {}",
                                &msg.sender.login, interval.lower_bound, interval.upper_bound)
                    }
                };
                ctx.twitch_irc_client
                    .say(msg.channel_login, message)
                    .await
                    .unwrap();
            }
            TwitchCommand::WordGuess => {
                let message = match &mut ctx.word_stonks_game {
                    None => {
                        format!("@{}: No WordStonks game currently active! Start a game by typing !wordstonks",
                                &msg.sender.login)
                    }
                    Some(game) => {
                        let first_word = &msg.message_text[10..].trim().split(" ").next();
                        let message = match first_word {
                            None => "Please specify which word you want to guess".to_owned(),
                            Some(word) => match game.guess(word) {
                                GuessResult::Correct => {
                                    ctx.word_stonks_game = None;
                                    format!("Congratulations! The correct word was \"{}\"", word)
                                }
                                GuessResult::Incorrect(interval) => {
                                    format!(
                                        "Wrong guess! The hidden word is between \"{}\" and \"{}\"",
                                        interval.lower_bound, interval.upper_bound
                                    )
                                }
                                GuessResult::InvalidWord => {
                                    format!("The word \"{}\" is not in my vocabulary", word)
                                }
                                GuessResult::OutOfRange => {
                                    let interval = game.current_word_interval();
                                    format!(
                                        "The word \"{}\" is not between \"{}\" and \"{}\"",
                                        word, interval.lower_bound, interval.upper_bound
                                    )
                                }
                                GuessResult::GameOver(_) => String::from("The game is over"),
                            },
                        };
                        format!("@{}: {}", &msg.sender.login, message)
                    }
                };
                ctx.twitch_irc_client
                    .say(msg.channel_login, message)
                    .await
                    .unwrap();
            }
        }
    }

    fn parse_msg(msg: &PrivmsgMessage) -> Option<TwitchCommand> {
        if !msg.message_text.starts_with('!') {
            return None;
        }

        let parts: Vec<&str> = msg.message_text.split_whitespace().collect();
        let (cmd, args) = parts.split_first()?;

        match (cmd.to_lowercase().as_str(), args) {
            ("!join", _) => Some(TwitchCommand::Join),
            ("!leave", _) => Some(TwitchCommand::Leave),
            ("!queue", _) => Some(TwitchCommand::Queue),
            ("!next", _) => Some(TwitchCommand::Next),
            ("!kick", _) => Some(TwitchCommand::Kick),
            ("!pythonsucks", _) => Some(TwitchCommand::ReplyWith("This must be Lord")),
            ("!stonk", _) => Some(TwitchCommand::ReplyWith("yOu shOULd Buy AMC sTOnKS")),
            ("!c++", _) => Some(TwitchCommand::ReplyWith("segmentation fault")),
            ("!dave", _) => Some(TwitchCommand::Broadcast(include_str!("../assets/dave.txt"))),
            ("!bazylia", _) => Some(TwitchCommand::Broadcast(include_str!(
                "../assets/bazylia.txt"
            ))),
            ("!zoya", _) => Some(TwitchCommand::Broadcast(include_str!("../assets/zoya.txt"))),
            ("!discord", _) => Some(TwitchCommand::Broadcast("https://discord.gg/RhpnmgWQyu")),
            ("!nothing", _) => Some(TwitchCommand::ReplyWith("this commands does nothing!")),
<<<<<<< HEAD
            ("!switchscreen", _) => Some(TwitchCommand::Switch),
            ("!gif", _) => Some(TwitchCommand::Gif),
            ("!sound", _) => Some(TwitchCommand::Sound),
=======
            ("!wordstonks", _) => Some(TwitchCommand::WordStonks),
            ("!wordguess", _) => Some(TwitchCommand::WordGuess),
>>>>>>> 43e92460
            _ => None,
        }
    }
}

#[cfg(test)]
#[macro_use]
extern crate assert_matches;

#[cfg(test)]
mod tests {
    use super::*;
    use chrono::Utc;

    #[test]
    fn parsing_commands() {
        assert!(TwitchCommand::parse_msg(&test_msg("regular message text")).is_none());
        assert_eq!(
            TwitchCommand::parse_msg(&test_msg("!join")),
            Some(TwitchCommand::Join)
        );

        // commands should be case-insensitive with their arguments left untouched
        assert_eq!(
            TwitchCommand::parse_msg(&test_msg("!sToNk")),
            Some(TwitchCommand::ReplyWith("yOu shOULd Buy AMC sTOnKS"))
        );
    }

    fn test_msg(message_text: &str) -> PrivmsgMessage {
        use twitch_irc::message::{IRCMessage, IRCTags, TwitchUserBasics};

        PrivmsgMessage {
            channel_login: "channel_login".to_owned(),
            channel_id: "channel_id".to_owned(),
            message_text: message_text.to_owned(),
            is_action: false,
            sender: TwitchUserBasics {
                id: "12345678".to_owned(),
                login: "login".to_owned(),
                name: "name".to_owned(),
            },
            badge_info: vec![],
            badges: vec![],
            bits: None,
            name_color: None,
            emotes: vec![],
            server_timestamp: Utc::now(),
            message_id: "1094e782-a8fc-4d95-a589-ad53e7c13d25".to_owned(),
            source: IRCMessage {
                tags: IRCTags::default(),
                prefix: None,
                command: String::new(),
                params: vec![],
            },
        }
    }
}<|MERGE_RESOLUTION|>--- conflicted
+++ resolved
@@ -675,14 +675,11 @@
             ("!zoya", _) => Some(TwitchCommand::Broadcast(include_str!("../assets/zoya.txt"))),
             ("!discord", _) => Some(TwitchCommand::Broadcast("https://discord.gg/RhpnmgWQyu")),
             ("!nothing", _) => Some(TwitchCommand::ReplyWith("this commands does nothing!")),
-<<<<<<< HEAD
             ("!switchscreen", _) => Some(TwitchCommand::Switch),
             ("!gif", _) => Some(TwitchCommand::Gif),
             ("!sound", _) => Some(TwitchCommand::Sound),
-=======
             ("!wordstonks", _) => Some(TwitchCommand::WordStonks),
             ("!wordguess", _) => Some(TwitchCommand::WordGuess),
->>>>>>> 43e92460
             _ => None,
         }
     }

mod queue_manager;
mod twitch_auth;

use async_trait::async_trait;
<<<<<<< HEAD
use chrono::{DateTime, Duration, Utc};
use clap::arg_enum;
use log::LevelFilter;
use log::{debug, trace};
use queue_manager::QueueManager;
use serde::{Deserialize, Serialize};
use serenity::http::Http;
use serenity::model::id::ChannelId;
=======
use chrono::{Duration, Utc};
use log::{debug, trace, LevelFilter};
use queue_manager::QueueManager;
use serde::Deserialize;
>>>>>>> 1c92bf05
use simple_logger::SimpleLogger;
use std::fs::File;
use std::io::Write;
<<<<<<< HEAD
use std::path::Path;
use std::process::Command;
use std::str;
use std::sync::Arc;
use std::sync::Mutex;
=======
use std::process::{Command, Stdio};
use std::sync::{Arc, Mutex};
use std::{fs, io, str};
>>>>>>> 1c92bf05
use structopt::StructOpt;
use twitch_irc::login::{RefreshingLoginCredentials, TokenStorage, UserAccessToken};
use twitch_irc::message::{PrivmsgMessage, ServerMessage};
<<<<<<< HEAD
use twitch_irc::ClientConfig;
use twitch_irc::TCPTransport;
use twitch_irc::Transport;
use twitch_irc::TwitchIRCClient;
mod discord_commands;
mod queue_manager;

async fn handle_join<T: Transport, L: LoginCredentials>(
    client: &Arc<TwitchIRCClient<T, L>>,
    twitch_channel_name: &String,
    msg: PrivmsgMessage,
    queue_manager: &Arc<Mutex<QueueManager>>,
) {
    client
        .say(
            twitch_channel_name.to_owned(),
            format!("@{}: Join requested", msg.sender.login),
        )
        .await
        .unwrap();
    queue_manager
        .lock()
        .unwrap()
        .join(msg.sender.login, queue_manager::UserType::Default);
}

async fn handle_queue<T: Transport, L: LoginCredentials>(
    client: &Arc<TwitchIRCClient<T, L>>,
    twitch_channel_name: &String,
    msg: PrivmsgMessage,
    queue_manager: &Arc<Mutex<QueueManager>>,
) {
    let reply = {
        let queue_manager = queue_manager.lock().unwrap();
        let queue = queue_manager.queue();
        // TODO queue.join(", ")
    };
    client
        .say(
            twitch_channel_name.to_owned(),
            format!("@{}: Current queue: {}", msg.sender.login, "TODO".to_owned()),
        )
        .await
        .unwrap();
}

async fn parse_command<T: Transport, L: LoginCredentials>(
    msg: PrivmsgMessage,
    client: &Arc<TwitchIRCClient<T, L>>,
    http: &Arc<Http>,
    twitch_channel_name: &String,
    discord_channel_id: u64,
    queue_manager: &Arc<Mutex<QueueManager>>,
) {
    let first_word = msg.message_text.split_whitespace().next();
    let content = msg.message_text.replace(first_word.as_deref().unwrap(), "");
    let first_word = first_word.unwrap().to_lowercase();
    let first_word = Some(first_word.as_str());

    match first_word {
        Some("!join") => handle_join(client, twitch_channel_name, msg, queue_manager).await,
        Some("!queue") => handle_queue(client, twitch_channel_name, msg, queue_manager).await,
        Some("!pythonsucks") => client
            .say(
                twitch_channel_name.to_owned(),
                format!("@{}: This must be Lord", msg.sender.login),
            )
            .await
            .unwrap(),
        Some("!stonk") => client
            .say(
                twitch_channel_name.to_owned(),
                format!("@{}: yOu shOULd Buy AMC sTOnKS", msg.sender.login),
            )
            .await
            .unwrap(),
        Some("!c++") => client
            .say(
                twitch_channel_name.to_owned(),
                format!("@{}: segmentation fault", msg.sender.login),
            )
            .await
            .unwrap(),
        Some("!dave") => client
            .say(
                twitch_channel_name.to_owned(),
                format!("{}", include_str!("../assets/dave.txt")),
            )
            .await
            .unwrap(),
        Some("!bazylia") => client
            .say(
                twitch_channel_name.to_owned(),
                format!("{}", include_str!("../assets/bazylia.txt")),
            )
            .await
            .unwrap(),
        Some("!zoya") => client
            .say(
                twitch_channel_name.to_owned(),
                format!("{}", include_str!("../assets/zoya.txt")),
            )
            .await
            .unwrap(),
        Some("!discord") => client
            .say(
                twitch_channel_name.to_owned(),
                format!("https://discord.gg/UyrsFX7N"),
            )
            .await
            .unwrap(),
        Some("!nothing") => nothing(&http, discord_channel_id).await,
        Some("!code") => save_code_format(&http, &content, discord_channel_id).await,
        _ => {}
    }
}

async fn nothing(http: &Arc<Http>, discord_channel_id: u64) {
    debug!("nothing received");
    let _ = ChannelId(discord_channel_id)
        .say(http, "This does nothing")
        .await;
}

async fn send_code_discord(http: &Arc<Http>, discord_channel_id: u64, code_file: &Path) {
    let code_ex = fs::read_to_string(code_file).expect("nop you nop read file");
    let code_ex = format!("{}{}{}", "```rs\n", code_ex, "```");
    let _ = ChannelId(discord_channel_id).say(http, code_ex).await;
}

async fn save_code_format(http: &Arc<Http>, message: &str, discord_channel_id: u64) {
    let path = "chat_code.rs";
    let mut file_path = File::create(path).unwrap();
    write!(file_path, "{}", message).expect("not able to write");
    let mut tidy = Command::new("rustfmt");
    tidy.arg(path);
    tidy.status().expect("not working");
    let path = Path::new(path);
    send_code_discord(http, discord_channel_id, path).await;
}
=======
use twitch_irc::{ClientConfig, TCPTransport, TwitchIRCClient};
>>>>>>> 1c92bf05

#[derive(Debug)]
struct CustomTokenStorage {
    token_checkpoint_file: String,
}

#[async_trait]
impl TokenStorage for CustomTokenStorage {
    type LoadError = std::io::Error; // or some other error
    type UpdateError = std::io::Error;

    async fn load_token(&mut self) -> Result<UserAccessToken, Self::LoadError> {
        debug!("load_token called");
        let token = fs::read_to_string(&self.token_checkpoint_file);
        if let Err(e) = token {
            return Err(e);
        }
        let token: Result<UserAccessToken, _> = serde_json::from_str(&(token.unwrap()));
        if let Err(_) = token {
            return Err(std::io::Error::new(
                std::io::ErrorKind::InvalidData,
                "Failed to deserialize token",
            ));
        }
        Ok(token.unwrap())
    }

    async fn update_token(&mut self, token: &UserAccessToken) -> Result<(), Self::UpdateError> {
        debug!("update_token called");
        let serialized = serde_json::to_string(&token).unwrap();
        let _ = File::create(&self.token_checkpoint_file);
        fs::write(&self.token_checkpoint_file, serialized)
            .expect("Twitch IRC: Unable to write token to checkpoint file");
        Ok(())
    }
}

#[derive(Deserialize)]
struct FerrisBotConfig {
    twitch: TwitchConfig,
}

#[derive(Deserialize)]
struct TwitchConfig {
    token_filepath: String,
    login_name: String,
    channel_name: String,
    client_id: String,
    secret: String,
}

// Command-line arguments for the tool.
#[derive(StructOpt)]
struct Cli {
    /// Log level
    #[structopt(short, long, case_insensitive = true, default_value = "INFO")]
    log_level: LevelFilter,

    /// Twitch credential files.
    #[structopt(short, long, default_value = "ferrisbot.toml")]
    config_file: String,
}

#[tokio::main]
pub async fn main() {
    let args = Cli::from_args();
    SimpleLogger::new()
        .with_level(args.log_level)
        .init()
        .unwrap();

    let config = fs::read_to_string(args.config_file).unwrap();
    let config: FerrisBotConfig = toml::from_str(&config).unwrap();

    let mut storage = CustomTokenStorage {
        token_checkpoint_file: config.twitch.token_filepath.clone(),
    };

    // If we have some errors while loading the stored token, e.g. if we never
    // stored one before or it's unparsable, go through the authentication
    // workflow.
    if let Err(_) = storage.load_token().await {
        let first_token = twitch_auth::auth_flow(&config.twitch.client_id, &config.twitch.secret);

        let created_at = Utc::now();
        let expires_at = created_at + Duration::seconds(first_token.expires_in);
        let user_access_token = UserAccessToken {
            access_token: first_token.access_token,
            refresh_token: first_token.refresh_token,
            created_at,
            expires_at: Some(expires_at),
        };
        storage.update_token(&user_access_token).await.unwrap();
    }

    let irc_config = ClientConfig::new_simple(RefreshingLoginCredentials::new(
        config.twitch.login_name.clone(),
        config.twitch.client_id.clone(),
        config.twitch.secret.clone(),
        storage,
    ));

    let (mut incoming_messages, twitch_client) =
        TwitchIRCClient::<TCPTransport, _>::new(irc_config);

    let context = Context {
        queue_manager: Arc::new(Mutex::new(QueueManager::new())),
        twitch_client,
    };

    // join a channel
    context
        .twitch_client
        .join(config.twitch.channel_name.to_owned());

    context
        .twitch_client
        .say(
            config.twitch.channel_name.to_owned(),
            "Hello! I am the Stuck-Bot, How may I unstick you?".to_owned(),
        )
        .await
        .unwrap();

<<<<<<< HEAD
    // Queue manager.
    // TODO: put the size of the queue in the configuration file.
    let queue_manager = Arc::new(Mutex::new(QueueManager::new(20)));

    let discord_channel_id_clone = config.discord.channel_id.clone();
    let twitch_channel_name_clone = config.twitch.channel_name.clone();
    // first thing you should do: start consuming incoming messages,
    // otherwise they will back up.
=======
>>>>>>> 1c92bf05
    let join_handle = tokio::spawn(async move {
        while let Some(message) = incoming_messages.recv().await {
            trace!("{:?}", message);
            match message {
                ServerMessage::Privmsg(msg) => {
<<<<<<< HEAD
                    parse_command(
                        msg,
                        &client_clone,
                        &http2,
                        &twitch_channel_name_clone,
                        discord_channel_id_clone,
                        &queue_manager,
                    )
                    .await
=======
                    if let Some(cmd) = TwitchCommand::parse_msg(&msg) {
                        cmd.handle(msg, &context).await;
                    }
>>>>>>> 1c92bf05
                }
                _ => continue,
            }
        }
    });

    // keep the tokio executor alive.
    // If you return instead of waiting the background task will exit.
    join_handle.await.unwrap();
}

struct Context {
    twitch_client: TwitchIRCClient<TCPTransport, RefreshingLoginCredentials<CustomTokenStorage>>,
    queue_manager: Arc<Mutex<QueueManager>>,
}

#[derive(Debug, PartialEq)]
enum TwitchCommand {
    Join,
    Queue,
    ReplyWith(&'static str),
    Broadcast(&'static str),
}

impl TwitchCommand {
    async fn handle(self, msg: PrivmsgMessage, ctx: &Context) {
        match self {
            TwitchCommand::Join => {
                ctx.twitch_client
                    .say(
                        msg.channel_login,
                        format!("@{}: Join requested", &msg.sender.login),
                    )
                    .await
                    .unwrap();

                ctx.queue_manager
                    .lock()
                    .unwrap()
                    .join(msg.sender.login, queue_manager::UserType::Default)
                    .unwrap();
            }

            TwitchCommand::Queue => {
                let reply = {
                    let queue_manager = ctx.queue_manager.lock().unwrap();
                    queue_manager.queue().join(", ")
                };
                ctx.twitch_client
                    .say(
                        msg.channel_login,
                        format!("@{}: Current queue: {}", msg.sender.login, reply),
                    )
                    .await
                    .unwrap();
            }

            TwitchCommand::ReplyWith(reply) => {
                ctx.twitch_client
                    .say(
                        msg.channel_login,
                        format!("@{}: {}", msg.sender.login, reply),
                    )
                    .await
                    .unwrap();
            }

            TwitchCommand::Broadcast(message) => {
                ctx.twitch_client
                    .say(msg.channel_login, message.to_owned())
                    .await
                    .unwrap();
            }
        }
    }

    fn parse_msg(msg: &PrivmsgMessage) -> Option<TwitchCommand> {
        if !msg.message_text.starts_with('!') {
            return None;
        }

        let parts: Vec<&str> = msg.message_text.split_whitespace().collect();
        let (cmd, args) = parts.split_first()?;

        match (cmd.to_lowercase().as_str(), args) {
            ("!join", _) => Some(TwitchCommand::Join),
            ("!queue", _) => Some(TwitchCommand::Queue),
            ("!pythonsucks", _) => Some(TwitchCommand::ReplyWith("This must be Lord")),
            ("!stonk", _) => Some(TwitchCommand::ReplyWith("yOu shOULd Buy AMC sTOnKS")),
            ("!c++", _) => Some(TwitchCommand::ReplyWith("segmentation fault")),
            ("!dave", _) => Some(TwitchCommand::Broadcast(include_str!("../assets/dave.txt"))),
            ("!bazylia", _) => Some(TwitchCommand::Broadcast(include_str!(
                "../assets/bazylia.txt"
            ))),
            ("!zoya", _) => Some(TwitchCommand::Broadcast(include_str!("../assets/zoya.txt"))),
            ("!discord", _) => Some(TwitchCommand::Broadcast("https://discord.gg/UyrsFX7N")),
            ("!nothing", _) => Some(TwitchCommand::ReplyWith("this commands does nothing!")),
            _ => None,
        }
    }
}

fn format_snippet(snippet: &str) -> Result<String, io::Error> {
    let mut rustfmt = Command::new("rustfmt")
        .args(&["--config", "newline_style=Unix"])
        .stdin(Stdio::piped())
        .stdout(Stdio::piped())
        .stderr(Stdio::piped())
        .spawn()?;

    let input = rustfmt.stdin.as_mut().unwrap();
    input.write_all(snippet.as_bytes())?;

    let output = rustfmt.wait_with_output()?;

    if output.status.success() {
        String::from_utf8(output.stdout).map_err(|e| io::Error::new(io::ErrorKind::Other, e))
    } else {
        Err(io::Error::new(
            io::ErrorKind::Other,
            String::from_utf8_lossy(&output.stderr),
        ))
    }
}

#[cfg(test)]
mod tests {
    use super::*;

    #[test]
    fn parsing_commands() {
        assert!(TwitchCommand::parse_msg(&test_msg("regular message text")).is_none());
        assert_eq!(
            TwitchCommand::parse_msg(&test_msg("!join")),
            Some(TwitchCommand::Join)
        );

        // commands should be case-insensitive with their arguments left untouched
        assert_eq!(
            TwitchCommand::parse_msg(&test_msg("!sToNk")),
            Some(TwitchCommand::ReplyWith("yOu shOULd Buy AMC sTOnKS"))
        );
    }

    #[test]
    fn formatting_snippets() {
        // converting to Option here because std::io::Error doesn't impl PartialEq
        assert_eq!(
            format_snippet(r#"fn main() { println!("hello world"); }"#)
                .as_deref()
                .ok(),
            Some("fn main() {\n    println!(\"hello world\");\n}\n")
        );

        assert!(format_snippet(r#"totally not rust code"#).is_err());
    }

    fn test_msg(message_text: &str) -> PrivmsgMessage {
        use twitch_irc::message::{IRCMessage, IRCTags, TwitchUserBasics};

        PrivmsgMessage {
            channel_login: "channel_login".to_owned(),
            channel_id: "channel_id".to_owned(),
            message_text: message_text.to_owned(),
            is_action: false,
            sender: TwitchUserBasics {
                id: "12345678".to_owned(),
                login: "login".to_owned(),
                name: "name".to_owned(),
            },
            badge_info: vec![],
            badges: vec![],
            bits: None,
            name_color: None,
            emotes: vec![],
            server_timestamp: Utc::now(),
            message_id: "1094e782-a8fc-4d95-a589-ad53e7c13d25".to_owned(),
            source: IRCMessage {
                tags: IRCTags::default(),
                prefix: None,
                command: String::new(),
                params: vec![],
            },
        }
    }
}<|MERGE_RESOLUTION|>--- conflicted
+++ resolved
@@ -2,7 +2,6 @@
 mod twitch_auth;
 
 use async_trait::async_trait;
-<<<<<<< HEAD
 use chrono::{DateTime, Duration, Utc};
 use clap::arg_enum;
 use log::LevelFilter;
@@ -11,173 +10,25 @@
 use serde::{Deserialize, Serialize};
 use serenity::http::Http;
 use serenity::model::id::ChannelId;
-=======
 use chrono::{Duration, Utc};
 use log::{debug, trace, LevelFilter};
 use queue_manager::QueueManager;
 use serde::Deserialize;
->>>>>>> 1c92bf05
 use simple_logger::SimpleLogger;
 use std::fs::File;
 use std::io::Write;
-<<<<<<< HEAD
 use std::path::Path;
 use std::process::Command;
 use std::str;
 use std::sync::Arc;
 use std::sync::Mutex;
-=======
 use std::process::{Command, Stdio};
 use std::sync::{Arc, Mutex};
 use std::{fs, io, str};
->>>>>>> 1c92bf05
 use structopt::StructOpt;
 use twitch_irc::login::{RefreshingLoginCredentials, TokenStorage, UserAccessToken};
 use twitch_irc::message::{PrivmsgMessage, ServerMessage};
-<<<<<<< HEAD
-use twitch_irc::ClientConfig;
-use twitch_irc::TCPTransport;
-use twitch_irc::Transport;
-use twitch_irc::TwitchIRCClient;
-mod discord_commands;
-mod queue_manager;
-
-async fn handle_join<T: Transport, L: LoginCredentials>(
-    client: &Arc<TwitchIRCClient<T, L>>,
-    twitch_channel_name: &String,
-    msg: PrivmsgMessage,
-    queue_manager: &Arc<Mutex<QueueManager>>,
-) {
-    client
-        .say(
-            twitch_channel_name.to_owned(),
-            format!("@{}: Join requested", msg.sender.login),
-        )
-        .await
-        .unwrap();
-    queue_manager
-        .lock()
-        .unwrap()
-        .join(msg.sender.login, queue_manager::UserType::Default);
-}
-
-async fn handle_queue<T: Transport, L: LoginCredentials>(
-    client: &Arc<TwitchIRCClient<T, L>>,
-    twitch_channel_name: &String,
-    msg: PrivmsgMessage,
-    queue_manager: &Arc<Mutex<QueueManager>>,
-) {
-    let reply = {
-        let queue_manager = queue_manager.lock().unwrap();
-        let queue = queue_manager.queue();
-        // TODO queue.join(", ")
-    };
-    client
-        .say(
-            twitch_channel_name.to_owned(),
-            format!("@{}: Current queue: {}", msg.sender.login, "TODO".to_owned()),
-        )
-        .await
-        .unwrap();
-}
-
-async fn parse_command<T: Transport, L: LoginCredentials>(
-    msg: PrivmsgMessage,
-    client: &Arc<TwitchIRCClient<T, L>>,
-    http: &Arc<Http>,
-    twitch_channel_name: &String,
-    discord_channel_id: u64,
-    queue_manager: &Arc<Mutex<QueueManager>>,
-) {
-    let first_word = msg.message_text.split_whitespace().next();
-    let content = msg.message_text.replace(first_word.as_deref().unwrap(), "");
-    let first_word = first_word.unwrap().to_lowercase();
-    let first_word = Some(first_word.as_str());
-
-    match first_word {
-        Some("!join") => handle_join(client, twitch_channel_name, msg, queue_manager).await,
-        Some("!queue") => handle_queue(client, twitch_channel_name, msg, queue_manager).await,
-        Some("!pythonsucks") => client
-            .say(
-                twitch_channel_name.to_owned(),
-                format!("@{}: This must be Lord", msg.sender.login),
-            )
-            .await
-            .unwrap(),
-        Some("!stonk") => client
-            .say(
-                twitch_channel_name.to_owned(),
-                format!("@{}: yOu shOULd Buy AMC sTOnKS", msg.sender.login),
-            )
-            .await
-            .unwrap(),
-        Some("!c++") => client
-            .say(
-                twitch_channel_name.to_owned(),
-                format!("@{}: segmentation fault", msg.sender.login),
-            )
-            .await
-            .unwrap(),
-        Some("!dave") => client
-            .say(
-                twitch_channel_name.to_owned(),
-                format!("{}", include_str!("../assets/dave.txt")),
-            )
-            .await
-            .unwrap(),
-        Some("!bazylia") => client
-            .say(
-                twitch_channel_name.to_owned(),
-                format!("{}", include_str!("../assets/bazylia.txt")),
-            )
-            .await
-            .unwrap(),
-        Some("!zoya") => client
-            .say(
-                twitch_channel_name.to_owned(),
-                format!("{}", include_str!("../assets/zoya.txt")),
-            )
-            .await
-            .unwrap(),
-        Some("!discord") => client
-            .say(
-                twitch_channel_name.to_owned(),
-                format!("https://discord.gg/UyrsFX7N"),
-            )
-            .await
-            .unwrap(),
-        Some("!nothing") => nothing(&http, discord_channel_id).await,
-        Some("!code") => save_code_format(&http, &content, discord_channel_id).await,
-        _ => {}
-    }
-}
-
-async fn nothing(http: &Arc<Http>, discord_channel_id: u64) {
-    debug!("nothing received");
-    let _ = ChannelId(discord_channel_id)
-        .say(http, "This does nothing")
-        .await;
-}
-
-async fn send_code_discord(http: &Arc<Http>, discord_channel_id: u64, code_file: &Path) {
-    let code_ex = fs::read_to_string(code_file).expect("nop you nop read file");
-    let code_ex = format!("{}{}{}", "```rs\n", code_ex, "```");
-    let _ = ChannelId(discord_channel_id).say(http, code_ex).await;
-}
-
-async fn save_code_format(http: &Arc<Http>, message: &str, discord_channel_id: u64) {
-    let path = "chat_code.rs";
-    let mut file_path = File::create(path).unwrap();
-    write!(file_path, "{}", message).expect("not able to write");
-    let mut tidy = Command::new("rustfmt");
-    tidy.arg(path);
-    tidy.status().expect("not working");
-    let path = Path::new(path);
-    send_code_discord(http, discord_channel_id, path).await;
-}
-=======
 use twitch_irc::{ClientConfig, TCPTransport, TwitchIRCClient};
->>>>>>> 1c92bf05
 
 #[derive(Debug)]
 struct CustomTokenStorage {
@@ -302,37 +153,14 @@
         .await
         .unwrap();
 
-<<<<<<< HEAD
-    // Queue manager.
-    // TODO: put the size of the queue in the configuration file.
-    let queue_manager = Arc::new(Mutex::new(QueueManager::new(20)));
-
-    let discord_channel_id_clone = config.discord.channel_id.clone();
-    let twitch_channel_name_clone = config.twitch.channel_name.clone();
-    // first thing you should do: start consuming incoming messages,
-    // otherwise they will back up.
-=======
->>>>>>> 1c92bf05
     let join_handle = tokio::spawn(async move {
         while let Some(message) = incoming_messages.recv().await {
             trace!("{:?}", message);
             match message {
                 ServerMessage::Privmsg(msg) => {
-<<<<<<< HEAD
-                    parse_command(
-                        msg,
-                        &client_clone,
-                        &http2,
-                        &twitch_channel_name_clone,
-                        discord_channel_id_clone,
-                        &queue_manager,
-                    )
-                    .await
-=======
                     if let Some(cmd) = TwitchCommand::parse_msg(&msg) {
                         cmd.handle(msg, &context).await;
                     }
->>>>>>> 1c92bf05
                 }
                 _ => continue,
             }

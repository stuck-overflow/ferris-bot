[package]
name = "ferris_bot"
version = "0.0.1-alpha"
authors = [ "stuckoverflow2021" ]
edition = "2018"

[dependencies]
async-trait = "0.1.42"
chrono = "0.4"
futures = "0.3"
itertools = "0.10.0"
log = "0.4.14"
<<<<<<< HEAD
oauth2 = "4.0.0-alpha"
rand = "0.8"
regex = "1"
serde = { version = "1.0", features = ["derive"] }
=======
oauth2 = "4.0.0"
rand = "0.8.3"
serde = { version = "1.0", features = [ "derive" ] }
>>>>>>> 2904374c
serde_json = "1.0"
simple_logger = "1.11.0"
structopt = "0.3.13"
surf = "2.2"
tiny_http = "0.8.2"
tokio = "1"
toml = "0.5.8"
twitch-irc = { version = "2.2.0", features = [ "refreshing-token" ] }
twitch_api2 = { version = "0.5.0", features = [ "client", "helix", "surf_client", "twitch_oauth2" ] }
twitch_oauth2_auth_flow = { version = "0.0.1-alpha" }
url = "2.2.0"

[dev-dependencies]
assert_matches = "1.5"
mktemp = "0.4"<|MERGE_RESOLUTION|>--- conflicted
+++ resolved
@@ -10,16 +10,10 @@
 futures = "0.3"
 itertools = "0.10.0"
 log = "0.4.14"
-<<<<<<< HEAD
-oauth2 = "4.0.0-alpha"
-rand = "0.8"
-regex = "1"
-serde = { version = "1.0", features = ["derive"] }
-=======
 oauth2 = "4.0.0"
 rand = "0.8.3"
+regex = "1"
 serde = { version = "1.0", features = [ "derive" ] }
->>>>>>> 2904374c
 serde_json = "1.0"
 simple_logger = "1.11.0"
 structopt = "0.3.13"

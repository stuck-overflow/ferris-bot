--- conflicted
+++ resolved
@@ -10,9 +10,5 @@
 twitch-irc = "2.1.0"
 tokio = { version = "1.1.0", features = ["full"] }
 tempfile = "3"
-<<<<<<< HEAD
 serenity = "0.10"
-=======
-serenity = "0.10"
-lazy_static = "1.4.0"
->>>>>>> 871a92fe
+lazy_static = "1.4.0"